#![feature(macro_rules)]
#![crate_id = "codegen#0.1"]

use std::os;
use std::io::BufferedWriter;
use std::io::File;
use std::io;
use std::io::stdio::println;
use std::io::fs::mkdir_recursive;
use std::path::GenericPath;
use std::vec::Vec;
pub mod branchify;
pub mod keycode;
pub mod scancode;

fn main() {
    let args = Vec::from_slice(os::args());
    match args.len() {
        0 => {
            println("usage: codegen [keycode|scancode].rs destdir");
            os::set_exit_status(1);
        },
        3 => {
            let output_dir = GenericPath::new(args.get(2).clone());
            // TODO: maybe not 0777?
            match mkdir_recursive(&output_dir, 0b111_111_111) {
                Err(e) => fail!("Could not create directory for generated sources: {:s}", e.desc),
                Ok(_) => {},
            };

<<<<<<< HEAD
            if *args.get(1) == "keycode.rs".to_owned() {
=======
            if "keycode.rs" == *args.get(1) {
>>>>>>> a3f7ea86
                match keycode::generate(&output_dir) {
                    Ok(_) => {},
                    Err(e) => fail!("Could not automatically generate sources for keycodes: {:s}", e.desc),
                };
<<<<<<< HEAD
            } else if *args.get(1) == "scancode.rs".to_owned() {
=======
            } else if "scancode.rs" == *args.get(1) {
>>>>>>> a3f7ea86
                match scancode::generate(&output_dir) {
                    Ok(_)    => {},
                    Err(e) => fail!("Could not automatically generate sources for scancodes: {:s}", e.desc),
                };
            } else {
                println!("unknown thing-to-generate '{}'", args.get(1));
                os::set_exit_status(1);
            }
        },
        _ => {
            println!("usage: {} [keycode|scancode].rs destdir", args.get(0));
            os::set_exit_status(1);
        }
    }
}

pub fn get_writer(output_dir: &Path, filename: &str) -> ~BufferedWriter<File> {
    match File::open_mode(&output_dir.join(filename), io::Truncate, io::Write) {
        Ok(writer) => ~BufferedWriter::new(writer),
        Err(e) => fail!("Unable to write file: {:s}", e.desc),
    }
}<|MERGE_RESOLUTION|>--- conflicted
+++ resolved
@@ -28,20 +28,12 @@
                 Ok(_) => {},
             };
 
-<<<<<<< HEAD
-            if *args.get(1) == "keycode.rs".to_owned() {
-=======
             if "keycode.rs" == *args.get(1) {
->>>>>>> a3f7ea86
                 match keycode::generate(&output_dir) {
                     Ok(_) => {},
                     Err(e) => fail!("Could not automatically generate sources for keycodes: {:s}", e.desc),
                 };
-<<<<<<< HEAD
-            } else if *args.get(1) == "scancode.rs".to_owned() {
-=======
             } else if "scancode.rs" == *args.get(1) {
->>>>>>> a3f7ea86
                 match scancode::generate(&output_dir) {
                     Ok(_)    => {},
                     Err(e) => fail!("Could not automatically generate sources for scancodes: {:s}", e.desc),
